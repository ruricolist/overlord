--- conflicted
+++ resolved
@@ -2486,11 +2486,7 @@
            (list (make-keyword (second clause)) clause))
           (macro-spec
            (list (make-keyword (second clause)) clause))
-<<<<<<< HEAD
-          ((tuple symbol :as binding-spec)
-=======
           ((tuple symbol :as import-alias)
->>>>>>> 71b8c9aa
            (destructuring-bind (import &key ((:as alias))) clause
              (list (make-keyword import) alias)))))))
 
