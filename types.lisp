(defpackage :overlord/types
  (:use :cl :alexandria :serapeum :uiop/pathname)
  (:import-from :uiop/stream :default-temporary-directory)
  (:export
   ;; Conditions.
   #:overlord-condition
   #:overlord-error
   #:overlord-warning
   #:error*
   #:warning*
   #:cerror*
   ;; General types.
   #:list-of
   #:plist
   #:universal-time
   #:pathname-designator
   #:package-designator
   #:case-mode
   #:hash-code
   ;; Pathname types.
   #:wild-pathname
   #:tame-pathname
   #:absolute-pathname
   #:relative-pathname
   #:directory-pathname
   #:file-pathname
   #:physical-pathname
   #:temporary-file
   ;; Imports and exports.
   #:bindable-symbol
   #:export-alias
   #:var-spec
   #:function-spec
   #:macro-spec
   #:binding-spec
   #:export-spec
   #:definable-symbol
   #:import-spec
   #:binding-designator
   #:canonical-binding
   #:non-keyword))

(in-package :overlord/types)


;;; Conditions.

(define-condition overlord-condition (condition) ())
(define-condition overlord-error (overlord-condition simple-error) ())
(define-condition overlord-warning (overlord-condition simple-warning) ())

(defun error* (message &rest args)
  (error 'overlord-error
         :format-control message
         :format-arguments args))

(defun cerror* (cont message &rest args)
  (cerror cont
          'overlord-error
          :format-control message
          :format-arguments args))

(defun warn* (message &rest args)
  (warn 'overlord-warning
        :format-control message
        :format-arguments args))


;;; General types.

(deftype universal-time ()
  '(integer 0 *))

(deftype pathname-designator ()
  '(or string pathname))

(deftype package-designator ()
  '(or string-designator package))

(deftype list-of (a)
  ;; XXX Not, of course, recursive, but still catches most mistakes.
  `(or null (cons ,a list)))

(deftype plist ()
  ;; Would it be worth it to check for even length?
  '(or null (cons symbol (cons t list))))

(deftype case-mode ()
  "Possible values for a readtable's case mode."
  '(member :upcase :downcase :preserve :invert))

(deftype hash-code ()
  '(integer 0 #.most-positive-fixnum))


;;; Pathname types.

(deftype wild-pathname ()
  "A pathname with wild components."
  '(and pathname (satisfies wild-pathname-p)))

(deftype tame-pathname ()
  "A pathname without wild components."
  '(and pathname (not (satisfies wild-pathname-p))))

(deftype absolute-pathname ()
  '(and pathname (satisfies absolute-pathname-p)))

(deftype relative-pathname ()
  '(and pathname (satisfies relative-pathname-p)))

(deftype directory-pathname ()
  '(and pathname (satisfies directory-pathname-p)))

(deftype file-pathname ()
  '(and pathname (satisfies file-pathname-p)))

;;; logical-pathname is defined in CL.

(deftype physical-pathname ()
  '(and pathname (not (satisfies logical-pathname-p))))

(defun temporary-file? (file)
  (subpathp file (default-temporary-directory)))

(deftype temporary-file ()
  '(and pathname (satisfies temporary-file?)))


;;; Imports and exports.

(defconst cl-constants
  (collecting
    (do-external-symbols (s :cl)
      (when (constantp s)
        (collect s)))))

(defun cl-symbol? (x)
  (and (symbolp x)
       (eql (symbol-package x)
            (find-package :cl))))

(deftype cl-symbol ()
  '(and symbol
    (not keyword)
    (satisfies cl-symbol?)))

(deftype bindable-symbol ()
  "To a rough approximation, a symbol that can/should be bound."
  '(and symbol
    (not (member nil t function quote))
    (not keyword)))

(deftype definable-symbol ()
  "To a rough approximation, a symbol that can/should be given a definition."
  '(and symbol
    (not (satisfies constantp))
    (not keyword)                       ;works for functions, though.
    (not cl-symbol)))

(deftype non-keyword ()
  `(and symbol
        (not keyword)
        ;; XXX Too slow.
        #+ () (not (satisfies constantp))
        (not (member ,@cl-constants))
        ;; This would just be confusing.
        (not (member quote function))))

(deftype var-spec ()
  'non-keyword)

(deftype function-spec ()
  '(tuple 'function bindable-symbol))

(deftype macro-spec ()
  '(tuple 'macro-function bindable-symbol))

(deftype binding-spec ()
  '(or var-spec function-spec macro-spec))

;;; Exports.

(deftype export-alias ()
  '(and symbol (not (member t nil function quote))))

(deftype export-spec ()
  '(or var-spec
    function-spec
    macro-spec
    (tuple var-spec :as export-alias)
    (tuple function-spec :as export-alias)
    (tuple macro-spec :as export-alias)))

;;; Imports.

<<<<<<< HEAD
(deftype import-spec ()
  '(or (member :all :all-as-functions) list))
=======
(deftype var-alias () 'bindable-symbol)
(deftype function-alias () '(tuple 'function bindable-symbol))
(deftype macro-alias () '(tuple 'macro-function bindable-symbol))
(deftype import-alias () '(or var-alias function-alias macro-alias))

(deftype binding-spec ()
  '(or (member :all :all-as-functions)
    (tuple :import-set list)
    list))
>>>>>>> 71b8c9aa

(deftype canonical-binding ()
  '(tuple keyword binding-spec))

(deftype binding-designator ()
<<<<<<< HEAD
  '(or
    var-spec
    function-spec
    macro-spec
    (tuple symbol :as binding-spec)))
=======
  '(or atom
    function-alias
    macro-alias
    (tuple symbol :as import-alias)))
>>>>>>> 71b8c9aa
<|MERGE_RESOLUTION|>--- conflicted
+++ resolved
@@ -35,7 +35,6 @@
    #:binding-spec
    #:export-spec
    #:definable-symbol
-   #:import-spec
    #:binding-designator
    #:canonical-binding
    #:non-keyword))
@@ -198,10 +197,6 @@
 
 ;;; Imports.
 
-<<<<<<< HEAD
-(deftype import-spec ()
-  '(or (member :all :all-as-functions) list))
-=======
 (deftype var-alias () 'bindable-symbol)
 (deftype function-alias () '(tuple 'function bindable-symbol))
 (deftype macro-alias () '(tuple 'macro-function bindable-symbol))
@@ -211,21 +206,13 @@
   '(or (member :all :all-as-functions)
     (tuple :import-set list)
     list))
->>>>>>> 71b8c9aa
 
 (deftype canonical-binding ()
   '(tuple keyword binding-spec))
 
 (deftype binding-designator ()
-<<<<<<< HEAD
   '(or
     var-spec
     function-spec
     macro-spec
-    (tuple symbol :as binding-spec)))
-=======
-  '(or atom
-    function-alias
-    macro-alias
-    (tuple symbol :as import-alias)))
->>>>>>> 71b8c9aa
+    (tuple symbol :as import-alias)))